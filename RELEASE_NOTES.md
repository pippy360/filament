--- conflicted
+++ resolved
@@ -5,8 +5,6 @@
 
 ## main branch
 
-<<<<<<< HEAD
-=======
 ## v1.29.0
 
 - gltfio: calculate primitive's AABB correctly.
@@ -15,7 +13,6 @@
 - WebGL: add missing `ColorGrading` JS bindings
 - engine: improvements/cleanup of Shadow mapping code [⚠️ **Recompile Materials**]
 
->>>>>>> 7ca15bfc
 ## v1.28.3
 
 - backend: add support for GGP platform
