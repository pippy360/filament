# Filament Release Notes log

This file contains one line summaries of commits that are worthy of mentioning in release notes.
A new header is inserted each time a *tag* is created.

<<<<<<< HEAD
=======
## v1.9.2

- Fixes / improvements for contact shadows, fog, and DOF
- Reduce SSAO creases caused by geometry tessellation
- Fix compilation warnings and issue with Clang 12
- Fix JNI crashes
- Rename .blurScale to .cocScale in DOF options

>>>>>>> 95603185
## v1.9.1

- Improvements to SSAO quality
- Fix unoptimized shader crashes with certain OpenGL drivers
- Add float versions of math constants to libmath
- filament-utils: fix, `CoroutineScope` job should be canceled before destroy

## v1.9.0

- `MASKED` mode now leaves destination alpha intact (useful for transparent targets).
- `MASKED` mode now benefit from smoothing in `unlit` materials.
- Small performance improvement to FXAA.
- Fixed `KHR_materials_transmission` to use the `FADE` blending mode.
- Fixed frame graph crash when more than 32 stages were required.
- Fixed several memory leaks in gltfio and the JavaScript bindings.
- Fixed several platform-specific Vulkan bugs and crashes.
- Temporal Anti-Aliasing (TAA) is now available as a complement to MSAA and FXAA. It can be turned
  on and controlled using `View.setTemporalAntiAliasingOptions()`.
- Added texture getters to `Skybox` and `IndirectLight` (C++, Java, JavaScript).
- Added APIs to create 3D textures and 2D texture arrays.
- Internal buffers can now be sized at compile times for applications that render very large
  numbers of objects.
- `View.setAmbientOcclusion()` is deprecated in favor of `View.setAmbientOcclusionOptions`
   (⚠️ **API change**).
- Switched to C++17.
- Variance Shadow Mapping (VSM) is now available as an alternative to PCF shadows (experimental).
- Reduced compiled material sizes by removing unnecessary variants.
- Many improvement and fixes in the Vulkan backend.
- Many improvement and fixes in the Metal backend.
- Fixed translucent views with custom render targets.
- Improved MSAA implementation compatibility on Android devices.
- Use "reverse-z" for the depth buffer.
- Added a way to create an `Engine` asynchronously.
- Highlights are now more stable under depth of field.
- New option to compress highlights before bloom.
- Improvements and fixes to SSAO and DOF.

## v1.8.1

- New CocoaPods sample for iOS.
- Filament for iOS now supports iOS 11.
- Updated the Emscripten SDK to 1.39.19.
- Fixed skinning issue with Emscripten.
- JavaScript APIs for color grading and the vignette effect.
- Added various missing APIs to Java and JavaScript bindings.
- Fixed camera aspect ratio when loading a camera from a glTF file.
- gltfio now uses specular anti-aliasing by default.
- gltfio now supports the KHR_materials_transmission extension.
- Compiled materials do not perform unnecessary fp32 operations anymore.
- Improved quality and performance of the depth of field effect.
- Fixed transform hierarchy memory corruption when a node is set to be parentless.
- Fixed crashed in some browsers and on some mobile devices caused by
  Google-style line directives in shaders.
- Color grading now has a quality option which affects the size and bit depth of the 3D LUT.
- Fixed crash in the Metal backend when more than 16 samplers are bound.
- Added validation in `Texture::setImage()`.
- Fixed refraction/transmission roughness when specular anti-aliasing is enabled.

## v1.8.0

- Improved JavaScript API for SurfaceOrientation and Scene.
- Updated JavaScript API around Camera construction / destruction (⚠️ **API change**)
- Add missing JavaScript API for `View::setVisibleLayers()`.
- Fixed regression in JavaScript IcoSphere that caused tutorial to fail.
- gltf_viewer now supports viewing with glTF cameras.
- gltfio now uses high precision for texture coordinates.
- gltfio now supports importing glTF cameras.
- gltfio now supports simple instancing of entire assets.
- gltfio has improved performance and assumes assets are well-formed.
- gltfio now supports name and prefix lookup for entities.
- ModelViewer now allows resources to be fetched off the UI thread.
- Add support for DOF with Metal backend.
- New Depth-of-Field (Dof) algorithm, which is more plausible and about an order of magnitude faster
  (about 4ms on Pixel4).
- SSAO now has an optional high(er) quality upsampler.
- Tone mappping now uses the real ACES tone mapper, applied in the proper color space.
- Tone mapping is now applied via a LUT.
- `View::setToneMapping` is deprecated, use `View::setColorGrading` instead. (⚠️ **API change**)
- Color grading capabilities per View: white balance (temperature/tint), channel mixer,
  tonal ranges (shadows/mid-tones/highlights), ASC CDL (slope/offset/power), contrast, vibrance,
  saturation, and curves.
- New vignette effect.
- Improved MSAA performance on mobile.
- Improved performance of the post-process pass when bloom is disabled on mobile.
- Added support for 3D textures.
- Fixed private API access on some versions of Android.
- Many improvements and bug fixes in Metal and Vulkan backends.
- Fixed bug in the Metal backend when SSR and MSAA were turned on.
- Fixed Metal issue with `BufferDescriptor` and `PixelBufferDescriptor`s not being called on
  the application thread.

## v1.7.0

- MaterialInstances now have optional names.
- Improved Depth of Field effect: bokeh rotates with the aperture diameter, improved CoC calculation, feather blur radius.
- Introduced `getNormalizedViewportCoord` shader API.
- Added basic SwiftShader support.
- Fixed SwapChain resizing issues in Vulkan.
- Added debug option to track `Entities`.
- Fixed `Camera` entity leaks.
- Removed problematic `CreateEliminateDeadMembersPass`, which broke UBO layout.
- Added assert that the engine is not terminated in `flushAndWait()`.
- Added several fixes and improvements around objects lifetime management
- `gltfio`: AssetLoader now loads names for mesh-free nodes
- `gltfio`: Material names are now preserved in ubershader mode
- Fixed JNI objects allocation and memory corruption
- JNI constructors are now "package private" unless they take an Engine.

## v1.6.0

- gltfio: fixed incorrect cone angles with lights.
- Specular ambient occlusion now offers 3 modes: off, simple (default on desktop) and bent normals.
  The latter is more accurate but more expensive and requires a bent normal to be specified in the
  material. If selected and not bent normal is specified, Filament falls back to the simple mode.
- Specular ambient occlusion from bent normals now smoothly disappears as roughness goes from 0.3
  to 0.1. Specular ambient occlusion can completely remove specular light which looks bad on glossy
  metals. Use the simple specular occlusion mode for glossy metals instead.
- Refraction can now be set on `MaterialBuilder` from Java.
- Refraction mode and type can now be set by calling `MaterialBuilder::refractionMode()`.
  and `MaterialBuilder::refractionType()` instad of `materialRefraction()` and
  `materialRefractionType()` (️⚠️ **API change**).
- Fixed documentation confusion about focused spot vs spot lights.
- Fixed a race condition in the job system.
- Fixed support for 565 bitmaps on Android.
- Added support for timer queries in the Metal backend.
- Improved dynamic resolution implementation to be more accurate and target more platforms.
- `beginFrame()` now accepts a v-sync timestamp for accurate frame time measurement (used for
  frame skipping and dynamic resolution). You can pass `0` to get the old behavior (⚠️ **API change**).
- Fixed several issues related to multi-view support: removed
  `View::setClearColor()`, a similar functionality is now handled by `Renderer::setClearOptions()`
  and `Skybox`, the later now can be set to a constant color (⚠️ **API breakage**).
- Fixed spot/point lights rendering bug depending on Viewport position.
- Textures can now be swizzled.
- The emissive property of materials is now expressed in nits and the alpha channel contains the
  exposure weight (at 0.0 the exposure is not applied to the emissive component of a surface, at
  1.0 the exposure is applied just like with any regular light) (⚠️ **API breakage**).
- Added new `intensityCandela` and `setIntensityCandela` API to `LightManager` for setting a punctual
  light's intensity in candela.
- Fixed an issue where some `ShadowOptions` were not being respected when passed to
  `LightManager::Builder`.
- Added a Depth of Field post-processing effect

## v1.5.2

- gltfio: fixed null pointer exception seen with some Android clients.
- Engine now exposes its JobSystem to C++ clients.
- Expose setCulling() in public RenderableManager API.

## v1.5.1

- Fixed "no texture bound" warning in WebGL.
- Fixed a clearing bug with imported render targets.
- Fixed the creation potentially invalid entities during shadow map initialization.
- Fixed Maven dependencies for the `filament-utils` library.

## v1.5.0

⚠️ This release breaks compiled materials, use matc to recompile.

- The Android support libraries (gltfio and filament-utils) now use dynamic linking.
- Removed depth-prepass related APIs. (⚠ API Change)
- gltfio: add asynchronous API to ResourceLoader.
- gltfio: generate normals for flat-shaded models that do not have normals.
- Material instances now allow dynamic depth testing and other rasterization state.
- Unlit materials now apply emissive in the same way as lit materials.
- Screen-space refraction is now supported.
- Support for HDR Bloom as a post-process effect.
- Alpha masked objects are now part of the SSAO pass.
- Added Java bindings for geometry::SurfaceOrientation.
- Fixed bug rendering transparent objects with Metal backend.
- Fixed crash on macOS Catalina when rendering with Metal backend.
- Fixed bug in Camera::setLensProjection() and added the aspect ratio parameter. (⚠ API Change)
- WebGL: Improved TypeScript annotations.
- WebGL: Simplified callback API for glTF. (⚠ API Change)
- gltfio: Removed deprecated "Bindings" API. (⚠ API Change)
- gltfio: Added support for Draco.
- gltfio: Reduced the size of the library.
- Improved performance of SSAO.
- Added support for screen-space contact shadows.
- Added support for global fog.
- Added support for bent normal maps and specular occlusion from bent normal maps.
- Added support for shadow-casting spot lights.

## v1.4.5

- The depth prepass setting in View is now ignored and deprecated.
- Fixed a threading bug with the NOOP backend.
- Improved memory management for gltfio on Android.
- Introduced `filament-utils` library with `TextureLoader`, `ModelViewer`, and Java bindings for `camutils`.
- Fix out-of-bounds bug when glTF has many UV sets.
- Added new `setMediaOverlay` API to `UiHelper` for controlling surface ordering.
- Implemented sRGB support for DXT encoded textures.
- Fix bug with incorrect world transforms computed in `TransformManager`.
- gltfio: support external resources on Android.


## v1.4.4

- Added support for solid and thin layer cubemap and screen-space refraction.
- Improved high roughness material rendering by default when regenerating environments maps.
- Fix bad instruction exception with macOS Catalina.
- Fixed bad state after removing an IBL from the Scene.
- Fixed incorrect punctual light binning (affected Metal and Vulkan backends).
- Fixed crash when using a Metal headless SwapChain with an Intel integrated GPU.
- Added support for ASTC textures on iOS with Metal backend.
- Added new heightfield sample.
- Removed `<iostream>` from math headers.
- cmgen now places KTX files directly in the specified deployment folder.

## v1.4.3

- Fixed an assertion when a parameter array occurs last in a material definition.
- Fixed morph shapes not rendering in WebGL.
- Added support for the latest version of emscripten.
- gltfio: fixed blackness seen with default material.
- Added ETC2 and BC compressed texture support to Metal backend.
- Rendering a `SAMPLER_EXTERNAL` texture before setting an external image no longer results in GPU errors.
- Fixed a normals issue when skinning without a normal map or anisotropy.
- Fixed an issue where transparent views couldn't be used with post-processing.
- Always use higher quality 3-bands SH for indirect lighting, even on mobile.
- The Metal backend can now handle binding individual planes of YUV external images.
- Added support for depth buffer when post-processing is turned off
- Improved performance on GPUs that use tile-based rendering

## v1.4.2

- Cleaned up the validation strategy in Engine (checks for use-after-destroy etc).
- OpenGL: Fixed ES 3.0 support on iOS.
- OpenGL: Added support for KHR_debug in debug builds.
- gltfio: Added Java / Kotlin bindings for Animator.
- gltfio: Fixed panic with the Android gltf-bloom demo.
- gltfio: Java clients should no longer call Filament#init.
- Improved IBL diffuse by allowing to use the specular cubemap at `roughness` = 1 instead of Spherical Harmonics

## v1.4.1

- Added missing API documentation.
- Fixed crash for sandboxed macOS apps using Filament.
- Fixed an issue that limited the camera near plane to ~1mm.
- Added Android sample for Camera Stream.
- Fixed an Xcode assertion when rendering skinned meshes using the Metal backend.
- Added support for Core Animation / Metal frame synchronization with Metal backend.
- Fixed an issue with culling in `MaterialInstance`.
- Fix additional compatibility issues with MSVC, including the Vulkan backend.
- matdbg: fixed missing symbol issue when linking against debug builds.
- filamat: fixed crash when using the "lite" version of the library.
- matinfo: Fix a crash with on Windows.
- gltfio: fixed an animation loop bug.
- gltfio: added support for sparse accessors.
- Add JS binding to unary `Camera::setExposure`.

## v1.4.0

- API Breakage: Simplified public-facing Fence API.
- Minimum API level on Android is now API 19 instead of API 21.
- Filament can now be built with msvc 2019.
- Added the ability to modify clip space coordinates in the vertex shader.
- Added missing API documentation.
- Improved existing API documentation.
- Added `Camera::setExposure(float)` to directly control the camera's exposure.
- Backface culling can now be toggled on material instances.
- Face direction is now reversed when transforms have negative scale.
- Dielectrics now behave properly under a white furnace (energy preserving and conserving).
- Clear coat roughness now remains in the 0..1 (previously remapped to the 0..0.6 range).
- gltfio: Fixed several limitations with ubershader mode.
- gltfio: Fixed a transforms issue with non-uniform scale.
- webgl: Fixed an issue with JPEG textures.
- Windows: Fix link error in debug builds.
- matdbg: Web server must now be enabled with an environment variable.
- matdbg: Added support for editing GLSL and MSL code.

## v1.3.2

- Added optional web server for real-time inspection of shader code.
- Added basic #include support in material files.
- Fixed potential Metal memory leak.
- Fixed intermittent memory overflow in wasm builds.
- Fix bad normal mapping with skinning.
- Java clients can now call getNativeObject().

## v1.3.1

- Unified Filament Sceneform and npm releases.
- Improved cmgen SH with HDR images.
- IndirectLight can now be queried for dominant direction and color.
- Added support for vertex morphing.
- Introduced custom attributes, accessible from the vertex shader.
- Added Java / Kotlin bindings for KtxLoader.
- Added JavaScript / Typescript bindings for the new `RenderTarget` class.
- Added base path to glTF loadResources method for JavaScript.
- Added support for iOS `CVPixelBuffer` external images with the OpenGL backend.

## sceneform-1.9pr4

- Added `gltf_bloom` Android sample to show gltfio and the `RenderTarget` API.
- Added `getMaterialInstanceAt` to the Java version of RenderableManager.
- Fix JNI bindings for setting values in parameter arrays.
- Added JNI bindings for the gltfio library.
- Fix support for parameter arrays in `.mat` files.
- Added support for `RGB_11_11_10`
- Removed support for `RGBM` (**warning:** source compatibility breakage)
- IBL cubemap can now be of any size
- `Texture::generatePrefilterMipmap` can be used for runtime generation of a reflection cubemap

## sceneform-1.9pr3

- Added `Scene.addEntities()` to the Java / Kotlin bindings.
- Improved robustness in the tangents utility for meshes that have tangents *and* normals.
- Introduced `RenderTarget` API that allows View to reference an offscreen render target.
- Added `lucy_bloom` sample to demonstrate the new `RenderTarget` API.
- Added Screen Space Ambient Occlusion support (SAO)
- New blending modes: `multiply` and `screen`
- Fixed an issue when sorting blended objects with different blending modes
- The material property `curvatureToRoughness` has been replaced with `specularAntiAliasing`.
  This new specular anti-aliasing solution offers more control via two new properties:
  `specularAntiAliasingVariance` and `specularAntiAliasingThreshold`. They can also be set on
  material instances if needed
- Added specular ambient occlusion to compute a new AO term applied to specular reflections
  (see `specularAmbientOcclusion` property in materials)
- Added multi-bounce ambient occlusion to brighten AO and preserve local color
  (see `multiBounceAmbientOcclusion` property in materials)
- Micro-shadowing is now applied to material ambient occlusion
- Use a smaller 64x64 DFG LUT on mobile to reduce binary size
- Added a distance field generator to libimage.
- JavaScript MaterialInstance now supports vec4 colors.
- Further reduced `filamat` binary size by removing reliance on stdlib.
- Added a new, smaller, version of the `filamat` library, `filamat_lite`. Material optimization and
  compiling for non-OpenGL backends have been removed in favor of a smaller binary size.
- Implemented hard fences for the Metal backend, enablying dynamic resolution support.
- Improved `SurfaceOrientation` robustness when using UVs to generate tangents.
- Created a `RELEASE_NOTES.md` file, to be updated with significant PRs.

## sceneform-1.9pr2<|MERGE_RESOLUTION|>--- conflicted
+++ resolved
@@ -3,8 +3,6 @@
 This file contains one line summaries of commits that are worthy of mentioning in release notes.
 A new header is inserted each time a *tag* is created.
 
-<<<<<<< HEAD
-=======
 ## v1.9.2
 
 - Fixes / improvements for contact shadows, fog, and DOF
@@ -13,7 +11,6 @@
 - Fix JNI crashes
 - Rename .blurScale to .cocScale in DOF options
 
->>>>>>> 95603185
 ## v1.9.1
 
 - Improvements to SSAO quality
